/*********************************************************************
* Software License Agreement (BSD License)
*
*  Copyright (c) 2011, Rice University
*  All rights reserved.
*
*  Redistribution and use in source and binary forms, with or without
*  modification, are permitted provided that the following conditions
*  are met:
*
*   * Redistributions of source code must retain the above copyright
*     notice, this list of conditions and the following disclaimer.
*   * Redistributions in binary form must reproduce the above
*     copyright notice, this list of conditions and the following
*     disclaimer in the documentation and/or other materials provided
*     with the distribution.
*   * Neither the name of the Rice University nor the names of its
*     contributors may be used to endorse or promote products derived
*     from this software without specific prior written permission.
*
*  THIS SOFTWARE IS PROVIDED BY THE COPYRIGHT HOLDERS AND CONTRIBUTORS
*  "AS IS" AND ANY EXPRESS OR IMPLIED WARRANTIES, INCLUDING, BUT NOT
*  LIMITED TO, THE IMPLIED WARRANTIES OF MERCHANTABILITY AND FITNESS
*  FOR A PARTICULAR PURPOSE ARE DISCLAIMED. IN NO EVENT SHALL THE
*  COPYRIGHT OWNER OR CONTRIBUTORS BE LIABLE FOR ANY DIRECT, INDIRECT,
*  INCIDENTAL, SPECIAL, EXEMPLARY, OR CONSEQUENTIAL DAMAGES (INCLUDING,
*  BUT NOT LIMITED TO, PROCUREMENT OF SUBSTITUTE GOODS OR SERVICES;
*  LOSS OF USE, DATA, OR PROFITS; OR BUSINESS INTERRUPTION) HOWEVER
*  CAUSED AND ON ANY THEORY OF LIABILITY, WHETHER IN CONTRACT, STRICT
*  LIABILITY, OR TORT (INCLUDING NEGLIGENCE OR OTHERWISE) ARISING IN
*  ANY WAY OUT OF THE USE OF THIS SOFTWARE, EVEN IF ADVISED OF THE
*  POSSIBILITY OF SUCH DAMAGE.
*********************************************************************/

/* Authors: Alejandro Perez, Sertac Karaman, Ryan Luna, Luis G. Torres, Ioan Sucan */

#include "ompl/geometric/planners/rrt/RRTstar.h"
#include "ompl/base/goals/GoalSampleableRegion.h"
#include "ompl/tools/config/SelfConfig.h"
#include <algorithm>
#include <limits>
#include <map>
#include <boost/math/constants/constants.hpp>

ompl::geometric::RRTstar::RRTstar(const base::SpaceInformationPtr &si) : base::Planner(si, "RRTstar")
{
    specs_.approximateSolutions = true;
    specs_.optimizingPaths = true;

    goalBias_ = 0.05;
    maxDistance_ = 0.0;
    delayCC_ = true;
    lastGoalMotion_ = NULL;

    iterations_ = 0;
    collisionChecks_ = 0;
    bestCost_ = base::Cost(std::numeric_limits<double>::quiet_NaN()); // \TODO
                                                          // make sure
                                                          // this does
                                                          // what is
                                                          // expected

    Planner::declareParam<double>("range", this, &RRTstar::setRange, &RRTstar::getRange, "0.:1.:10000.");
    Planner::declareParam<double>("goal_bias", this, &RRTstar::setGoalBias, &RRTstar::getGoalBias, "0.:.05:1.");
    Planner::declareParam<bool>("delay_collision_checking", this, &RRTstar::setDelayCC, &RRTstar::getDelayCC, "0,1");

    Planner::addPlannerProgressFunction("iterations INTEGER",
                                        boost::bind(&RRTstar::getIterations, this));
    Planner::addPlannerProgressFunction("collision checks INTEGER",
                                        boost::bind(&RRTstar::getCollisionChecks, this));
    Planner::addPlannerProgressFunction("best cost REAL",
                                        boost::bind(&RRTstar::getBestCost, this));
}

ompl::geometric::RRTstar::~RRTstar(void)
{
    freeMemory();
}

void ompl::geometric::RRTstar::setup(void)
{
    Planner::setup();
    tools::SelfConfig sc(si_, getName());
    sc.configurePlannerRange(maxDistance_);

    if (!nn_)
        nn_.reset(tools::SelfConfig::getDefaultNearestNeighbors<Motion*>(si_->getStateSpace()));
    nn_->setDistanceFunction(boost::bind(&RRTstar::distanceFunction, this, _1, _2));
  

    // Setup optimization objective
    //
    // If no optimization objective was specified, then default to
    // optimizing path length as computed by the distance() function
    // in the state space.
    if (pdef_->hasOptimizationObjective())
	opt_ = pdef_->getOptimizationObjective();
    else
    {
        OMPL_INFORM("Defaulting to optimizing path length.");
        opt_.reset(new base::PathLengthOptimizationObjective(si_));
    }
}

void ompl::geometric::RRTstar::clear(void)
{
    Planner::clear();
    sampler_.reset();
    freeMemory();
    if (nn_)
        nn_->clear();

    lastGoalMotion_ = NULL;
    goalMotions_.clear();

    iterations_ = 0;
    collisionChecks_ = 0;
    bestCost_ = base::Cost(std::numeric_limits<double>::quiet_NaN());
    
}

ompl::base::PlannerStatus ompl::geometric::RRTstar::solve(const base::PlannerTerminationCondition &ptc)
{
    checkValidity();
    base::Goal                  *goal   = pdef_->getGoal().get();
    base::GoalSampleableRegion  *goal_s = dynamic_cast<base::GoalSampleableRegion*>(goal);

    bool symDist = si_->getStateSpace()->hasSymmetricDistance();
    bool symInterp = si_->getStateSpace()->hasSymmetricInterpolate();
    bool symCost = opt_->isSymmetric();

    if (!goal)
    {
        OMPL_ERROR("Goal undefined");
        return base::PlannerStatus::INVALID_GOAL;
    }

    while (const base::State *st = pis_.nextStart())
    {
        Motion *motion = new Motion(si_);
        si_->copyState(motion->state, st);
	motion->cost = opt_->identityCost();
	nn_->add(motion);
    }

    if (nn_->size() == 0)
    {
        OMPL_ERROR("There are no valid initial states!");
        return base::PlannerStatus::INVALID_START;
    }

    if (!sampler_)
        sampler_ = si_->allocStateSampler();

    OMPL_INFORM("Starting with %u states", nn_->size());

    Motion *solution       = lastGoalMotion_;

    // \TODO Make this variable unnecessary, or at least have it
    // persist across solve runs
    base::Cost bestCost    = opt_->infiniteCost();

    Motion *approximation  = NULL;
    double approximatedist = std::numeric_limits<double>::infinity();
    bool sufficientlyShort = false;

    Motion *rmotion        = new Motion(si_);
    base::State *rstate    = rmotion->state;
    base::State *xstate    = si_->allocState();

    // e+e/d.  K-nearest RRT*
    double k_rrg           = boost::math::constants::e<double>() + (boost::math::constants::e<double>()/(double)si_->getStateSpace()->getDimension());

    std::vector<Motion*>       nbh;

    std::vector<base::Cost>    costs;
    std::vector<base::Cost>    incCosts;
    std::vector<std::size_t>   sortedCostIndices;

    std::vector<int>           valid;
    unsigned int               rewireTest = 0;
    unsigned int               statesGenerated = 0;

    if(solution)
        OMPL_INFORM("Starting with existing solution of cost %.5f", solution->cost.v);
    OMPL_INFORM("Initial k-nearest value of %u", (unsigned int)std::ceil(k_rrg * log((double)nn_->size()+1)));


    // our functor for sorting nearest neighbors
    CostIndexCompare compareFn(costs, *opt_);

    // our planner progress data which we'll pass out to the user
    std::map<std::string, std::string> plannerProgressData;

    while (ptc == false)
    {
        iterations_++;
        // sample random state (with goal biasing)
        // Goal samples are only sampled until maxSampleCount() goals are in the tree, to prohibit duplicate goal states.
        if (goal_s && goalMotions_.size() < goal_s->maxSampleCount() && rng_.uniform01() < goalBias_ && goal_s->canSample())
            goal_s->sampleGoal(rstate);
        else
            sampler_->sampleUniform(rstate);

        // find closest state in the tree
        Motion *nmotion = nn_->nearest(rmotion);

        base::State *dstate = rstate;

        // find state to add to the tree
        double d = si_->distance(nmotion->state, rstate);
        if (d > maxDistance_)
        {
            si_->getStateSpace()->interpolate(nmotion->state, rstate, maxDistance_ / d, xstate);
            dstate = xstate;
        }

        // Check if the motion between the nearest state and the state to add is valid
        ++collisionChecks_;
        if (si_->checkMotion(nmotion->state, dstate))
        {
            // create a motion
            Motion *motion = new Motion(si_);
            si_->copyState(motion->state, dstate);
	    motion->parent = nmotion;
      
            // This sounds crazy but for asymmetric distance functions this is necessary
            // For this case, it has to be FROM every other point TO our new point
            // NOTE THE ORDER OF THE boost::bind PARAMETERS
	    if (!symDist)
		nn_->setDistanceFunction(boost::bind(&RRTstar::distanceFunction, this, _1, _2));

            // Find nearby neighbors of the new motion - k-nearest RRT*
            unsigned int k = std::ceil(k_rrg * log((double)nn_->size()+1));
            nn_->nearestK(motion, k, nbh);
            rewireTest += nbh.size();
            statesGenerated++;

            // cache for distance computations
	    //
	    // Our cost caches only increase in size, so they're only
	    // resized if they can't fit the current neighborhood
	    if (costs.size() < nbh.size())
	    {
	        std::size_t prevSize = costs.size();
		costs.resize(nbh.size());
		incCosts.resize(nbh.size());
		sortedCostIndices.resize(nbh.size());
	    }

            // cache for motion validity (only useful in a symmetric space)
	    //
	    // Our validity caches only increase in size, so they're
	    // only resized if they can't fit the current neighborhood
            if (symDist && symInterp)
            {
		if (valid.size() < nbh.size())
		    valid.resize(nbh.size());
                std::fill(valid.begin(), valid.begin()+nbh.size(), 0);
            }

            // Finding the nearest neighbor to connect to
            // By default, neighborhood states are sorted by cost, and collision checking
            // is performed in increasing order of cost
            if (delayCC_)
            {
                // calculate all costs and distances
	        for (std::size_t i = 0 ; i < nbh.size(); ++i)
                {
                    incCosts[i] = opt_->motionCost(nbh[i]->state, motion->state);
                    costs[i] = opt_->combineCosts(nbh[i]->cost, incCosts[i]);
                }

                // sort the nodes
                //
                // we're using index-value pairs so that we can get at
                // original, unsorted indices
		for (std::size_t i = 0; i < nbh.size(); ++i)
		    sortedCostIndices[i] = i;
                std::sort(sortedCostIndices.begin(), sortedCostIndices.begin()+nbh.size(), 
			  compareFn);

                // collision check until a valid motion is found
		for (std::vector<std::size_t>::const_iterator i = sortedCostIndices.begin();
		     i != sortedCostIndices.begin()+nbh.size();
		     ++i)
		{
                    if (nbh[*i] != nmotion)
                        ++collisionChecks_;
		    if (nbh[*i] == nmotion || si_->checkMotion(nbh[*i]->state, motion->state))
		    {
                        motion->incCost = incCosts[*i];
                        motion->cost = costs[*i];
			motion->parent = nbh[*i];
			if (symDist && symInterp)
			    valid[*i] = 1;
			break;
		    }
		    else if (symDist && symInterp)
			valid[*i] = -1;
		}
            }
            else // if not delayCC
            {
                motion->incCost = opt_->motionCost(nmotion->state, motion->state);
                motion->cost = opt_->combineCosts(nmotion->cost, motion->incCost);
                // find which one we connect the new state to
	        for (std::size_t i = 0 ; i < nbh.size(); ++i)
                {
                    if (nbh[i] != nmotion)
                    {
                        incCosts[i] = opt_->motionCost(nbh[i]->state, motion->state);
                        costs[i] = opt_->combineCosts(nbh[i]->cost, incCosts[i]);
                        if (opt_->isCostBetterThan(costs[i], motion->cost))
                        {
                            ++collisionChecks_;
                            if (si_->checkMotion(nbh[i]->state, motion->state))
                            {
                                motion->incCost = incCosts[i];
                                motion->cost = costs[i];
                                motion->parent = nbh[i];
                                if (symDist && symInterp)
                                    valid[i] = 1;
                            }
                            else if (symDist && symInterp)
                                valid[i] = -1;
                        }
                    }
                    else
                    {
                        incCosts[i] = motion->incCost;
                        costs[i] = motion->cost;
                        if (symDist && symInterp)
                            valid[i] = 1;
                    }
                }
            }

            // add motion to the tree
            nn_->add(motion);
            motion->parent->children.push_back(motion);

            bool checkForSolution = false;
            // rewire tree if needed
	    //
            // This sounds crazy but for asymmetric distance functions this is necessary
            // For this case, it has to be FROM our new point TO each other point
            // NOTE THE ORDER OF THE boost::bind PARAMETERS
            if (!symDist)
            {
                nn_->setDistanceFunction(boost::bind(&RRTstar::distanceFunction, this, _2, _1));
		nn_->nearestK(motion, k, nbh);
		rewireTest += nbh.size();
            }

            for (std::size_t i = 0; i < nbh.size(); ++i)
            {
                if (nbh[i] != motion->parent)
                {
                    base::Cost nbhIncCost;
                    if (symDist && symCost)
                        nbhIncCost = incCosts[i];
                    else
                        nbhIncCost = opt_->motionCost(motion->state, nbh[i]->state);
                    base::Cost nbhNewCost = opt_->combineCosts(motion->cost, nbhIncCost);
                    if (opt_->isCostBetterThan(nbhNewCost, nbh[i]->cost))
                    {
<<<<<<< HEAD
			bool motionValid;
			if (symDist && symInterp)
			{
			    if (valid[i] == 0)
			    {
				++collisionChecks_;
				motionValid = si_->checkMotion(motion->state, nbh[i]->state);
			    }
			    else
				motionValid = (valid[i] == 1);
			}
			else
			{
			    ++collisionChecks_;
			    motionValid = si_->checkMotion(motion->state, nbh[i]->state);
			}
                        if (motionValid)
                        {
                            // Remove this node from its parent list
                            removeFromParent (nbh[i]);

                            // Add this node to the new parent
                            nbh[i]->parent = motion;
                            nbh[i]->incCost = nbhIncCost;
                            nbh[i]->cost = nbhNewCost;
                            nbh[i]->parent->children.push_back(nbh[i]);

                            // Update the costs of the node's children
                            updateChildCosts(nbh[i]);

			    checkForSolution = true;
			}
		    }
=======
                        // Need to subtract the difference in cost from all of the node's in the neighbor's subtree
                        double delta = newcost - nbh[i]->cost;
                        if (delta < -magic::BETTER_PATH_COST_MARGIN)
                        {
                            // Remove the neighbor node from it's parent's child list
                            removeFromParent(nbh[i]);

                            // Add the neighbor node as a child of motion
                            nbh[i]->parent = motion;
                            nbh[i]->cost = newcost;
                            motion->children.push_back(nbh[i]);

                            updateChildCosts(nbh[i], delta);
                            checkForSolution = true;
                        }
                    }
>>>>>>> 4a22956e
                }
            }

            // Add the new motion to the goalMotion_ list, if it satisfies the goal
            double distanceFromGoal;
            if (goal->isSatisfied(motion->state, &distanceFromGoal))
            {
                goalMotions_.push_back(motion);
                checkForSolution = true;
            }

            // Checking for solution or iterative improvement
<<<<<<< HEAD
            for (size_t i = 0; i < goalMotions_.size() && checkForSolution; ++i)
            {

                if (opt_->isCostBetterThan(goalMotions_[i]->cost, bestCost))
                {
                    bestCost = goalMotions_[i]->cost;
                    bestCost_ = bestCost;
                }

                sufficientlyShort = opt_->isSatisfied(goalMotions_[i]->cost);
                if (sufficientlyShort)
                {
                    solution = goalMotions_[i];
                    break;
                }
                else if (!solution || 
			 opt_->isCostBetterThan(goalMotions_[i]->cost,solution->cost))
                    solution = goalMotions_[i];
            }
=======
            if (checkForSolution)
                for (std::size_t i = 0; i < goalMotions_.size() ; ++i)
                {
                    sufficientlyShort = opt->isSatisfied(goalMotions_[i]->cost);
                    if (sufficientlyShort)
                    {
                        solution = goalMotions_[i];
                        break;
                    }
                    else if (!solution || goalMotions_[i]->cost < solution->cost)
                    {
                        solution = goalMotions_[i];
                    }
                }
>>>>>>> 4a22956e

            // Checking for approximate solution (closest state found to the goal)
            if (goalMotions_.size() == 0 && distanceFromGoal < approximatedist)
            {
                approximation = motion;
                approximatedist = distanceFromGoal;
            }
        }

        // terminate if a sufficient solution is found
        if (solution && sufficientlyShort)
            break;
    }

    bool approximate = (solution == 0);
    bool addedSolution = false;
    if (approximate)
        solution = approximation;
    else
        lastGoalMotion_ = solution;

    if (solution != 0)
    {
        // construct the solution path
        std::vector<Motion*> mpath;
        while (solution != 0)
        {
            mpath.push_back(solution);
            solution = solution->parent;
        }

        // set the solution path
        PathGeometric *geoPath = new PathGeometric(si_);
        for (int i = mpath.size() - 1 ; i >= 0 ; --i)
            geoPath->append(mpath[i]->state);

        base::PathPtr path(geoPath);
        // Add the solution path, whether it is approximate (not reaching the goal), and the
        // distance from the end of the path to the goal (-1 if satisfying the goal).
        base::PlannerSolution psol(path, approximate, approximate ? approximatedist : -1.0);
        // Does the solution satisfy the optimization objective?
        psol.optimized_ = sufficientlyShort;

        pdef_->addSolutionPath (psol);

        addedSolution = true;
    }

    si_->freeState(xstate);
    if (rmotion->state)
        si_->freeState(rmotion->state);
    delete rmotion;

    OMPL_INFORM("Created %u new states. Checked %lu rewire options. %u goal states in tree.", statesGenerated, rewireTest, goalMotions_.size());

    return base::PlannerStatus(addedSolution, approximate);
}

void ompl::geometric::RRTstar::removeFromParent(Motion *m)
{
    std::vector<Motion*>::iterator it = m->parent->children.begin ();
    while (it != m->parent->children.end ())
    {
        if (*it == m)
        {
            it = m->parent->children.erase(it);
            it = m->parent->children.end ();
        }
        else
            ++it;
    }
}

void ompl::geometric::RRTstar::updateChildCosts(Motion *m)
{
    for (std::size_t i = 0; i < m->children.size(); ++i)
    {
        m->children[i]->cost = opt_->combineCosts(m->cost, m->children[i]->incCost);
        updateChildCosts(m->children[i]);
    }
}

void ompl::geometric::RRTstar::freeMemory(void)
{
    if (nn_)
    {
        std::vector<Motion*> motions;
        nn_->list(motions);
        for (std::size_t i = 0 ; i < motions.size() ; ++i)
        {
            if (motions[i]->state)
                si_->freeState(motions[i]->state);
            delete motions[i];
        }
    }
}

void ompl::geometric::RRTstar::getPlannerData(base::PlannerData &data) const
{
    Planner::getPlannerData(data);

    std::vector<Motion*> motions;
    if (nn_)
        nn_->list(motions);

    if (lastGoalMotion_)
        data.addGoalVertex(base::PlannerDataVertex(lastGoalMotion_->state));

    for (std::size_t i = 0 ; i < motions.size() ; ++i)
    {
        if (motions[i]->parent == NULL)
            data.addStartVertex(base::PlannerDataVertex(motions[i]->state));
        else
            data.addEdge(base::PlannerDataVertex(motions[i]->parent->state),
                         base::PlannerDataVertex(motions[i]->state));
    }
    data.properties["iterations INTEGER"] = boost::lexical_cast<std::string>(iterations_);
    data.properties["collision_checks INTEGER"] = 
	boost::lexical_cast<std::string>(collisionChecks_);
}<|MERGE_RESOLUTION|>--- conflicted
+++ resolved
@@ -365,7 +365,6 @@
                     base::Cost nbhNewCost = opt_->combineCosts(motion->cost, nbhIncCost);
                     if (opt_->isCostBetterThan(nbhNewCost, nbh[i]->cost))
                     {
-<<<<<<< HEAD
 			bool motionValid;
 			if (symDist && symInterp)
 			{
@@ -399,24 +398,6 @@
 			    checkForSolution = true;
 			}
 		    }
-=======
-                        // Need to subtract the difference in cost from all of the node's in the neighbor's subtree
-                        double delta = newcost - nbh[i]->cost;
-                        if (delta < -magic::BETTER_PATH_COST_MARGIN)
-                        {
-                            // Remove the neighbor node from it's parent's child list
-                            removeFromParent(nbh[i]);
-
-                            // Add the neighbor node as a child of motion
-                            nbh[i]->parent = motion;
-                            nbh[i]->cost = newcost;
-                            motion->children.push_back(nbh[i]);
-
-                            updateChildCosts(nbh[i], delta);
-                            checkForSolution = true;
-                        }
-                    }
->>>>>>> 4a22956e
                 }
             }
 
@@ -429,42 +410,27 @@
             }
 
             // Checking for solution or iterative improvement
-<<<<<<< HEAD
-            for (size_t i = 0; i < goalMotions_.size() && checkForSolution; ++i)
-            {
-
-                if (opt_->isCostBetterThan(goalMotions_[i]->cost, bestCost))
+            if (checkForSolution)
+            {
+                for (size_t i = 0; i < goalMotions_.size(); ++i)
                 {
-                    bestCost = goalMotions_[i]->cost;
-                    bestCost_ = bestCost;
-                }
-
-                sufficientlyShort = opt_->isSatisfied(goalMotions_[i]->cost);
-                if (sufficientlyShort)
-                {
-                    solution = goalMotions_[i];
-                    break;
-                }
-                else if (!solution || 
-			 opt_->isCostBetterThan(goalMotions_[i]->cost,solution->cost))
-                    solution = goalMotions_[i];
-            }
-=======
-            if (checkForSolution)
-                for (std::size_t i = 0; i < goalMotions_.size() ; ++i)
-                {
-                    sufficientlyShort = opt->isSatisfied(goalMotions_[i]->cost);
+                    if (opt_->isCostBetterThan(goalMotions_[i]->cost, bestCost))
+                    {
+                        bestCost = goalMotions_[i]->cost;
+                        bestCost_ = bestCost;
+                    }
+
+                    sufficientlyShort = opt_->isSatisfied(goalMotions_[i]->cost);
                     if (sufficientlyShort)
                     {
                         solution = goalMotions_[i];
                         break;
                     }
-                    else if (!solution || goalMotions_[i]->cost < solution->cost)
-                    {
+                    else if (!solution || 
+                             opt_->isCostBetterThan(goalMotions_[i]->cost,solution->cost))
                         solution = goalMotions_[i];
-                    }
                 }
->>>>>>> 4a22956e
+            }
 
             // Checking for approximate solution (closest state found to the goal)
             if (goalMotions_.size() == 0 && distanceFromGoal < approximatedist)
