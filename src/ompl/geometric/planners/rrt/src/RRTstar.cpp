--- conflicted
+++ resolved
@@ -97,7 +97,7 @@
 	opt_ = pdef_->getOptimizationObjective();
     else
     {
-        OMPL_INFORM("Defaulting to optimizing path length.");
+        OMPL_INFORM("%s: No optimization objective specified. Defaulting to optimizing path length for the allowed planning time.", getName().c_str());
         opt_.reset(new base::PathLengthOptimizationObjective(si_));
     }
 }
@@ -124,7 +124,6 @@
     checkValidity();
     base::Goal                  *goal   = pdef_->getGoal().get();
     base::GoalSampleableRegion  *goal_s = dynamic_cast<base::GoalSampleableRegion*>(goal);
-<<<<<<< HEAD
 
     bool symDist = si_->getStateSpace()->hasSymmetricDistance();
     bool symInterp = si_->getStateSpace()->hasSymmetricInterpolate();
@@ -134,25 +133,6 @@
     {
         OMPL_ERROR("Goal undefined");
         return base::PlannerStatus::INVALID_GOAL;
-=======
-    base::OptimizationObjective *opt    = pdef_->getOptimizationObjective().get();
-
-    // when no optimization objective is specified, we create a temporary one (we should not modify the ProblemDefinition)
-    boost::scoped_ptr<base::OptimizationObjective> temporaryOptimizationObjective;
-
-    if (opt && !dynamic_cast<base::PathLengthOptimizationObjective*>(opt))
-    {
-        opt = NULL;
-        OMPL_WARN("%s: Optimization objective '%s' specified, but such an objective is not appropriate. Only path length can be optimized.", getName().c_str(), opt->getDescription().c_str());
-    }
-
-    if (!opt)
-    {
-        // by default, optimize path length and run until completion
-        opt = new base::PathLengthOptimizationObjective(si_, std::numeric_limits<double>::epsilon());
-        temporaryOptimizationObjective.reset(opt);
-        OMPL_INFORM("%s: No optimization objective specified. Defaulting to optimization of path length for the allowed planning time.", getName().c_str());
->>>>>>> 855062af
     }
 
     while (const base::State *st = pis_.nextStart())
@@ -201,15 +181,9 @@
     unsigned int               rewireTest = 0;
     unsigned int               statesGenerated = 0;
 
-<<<<<<< HEAD
-    if(solution)
-        OMPL_INFORM("Starting with existing solution of cost %.5f", solution->cost.v);
-    OMPL_INFORM("Initial k-nearest value of %u", (unsigned int)std::ceil(k_rrg * log((double)nn_->size()+1)));
-=======
     if (solution)
-        OMPL_INFORM("%s: Starting with existing solution of cost %.5f", getName().c_str(), solution->cost);
+        OMPL_INFORM("%s: Starting with existing solution of cost %.5f", getName().c_str(), solution->cost.v);
     OMPL_INFORM("%s: Initial k-nearest value of %u", getName().c_str(), (unsigned int)std::ceil(k_rrg * log((double)(nn_->size()+1))));
->>>>>>> 855062af
 
 
     // our functor for sorting nearest neighbors
