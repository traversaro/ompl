--- conflicted
+++ resolved
@@ -542,13 +542,9 @@
         # solution.
 
         # do this for all planners
-<<<<<<< HEAD
-        for planner in ['EST', 'KPIECE1', 'BKPIECE1', 'LBKPIECE1', 'PRM', 'PRMstar', 'PDST', 'LazyRRT', 'RRT', 'RRTConnect', 'TRRT', 'RRTstar', 'LBTRRT', 'SBL', 'SPARS', 'SPARStwo']:
+        for planner in ['EST', 'KPIECE1', 'BKPIECE1', 'LBKPIECE1', 'PRM', 'PRMstar', 'PDST', 'LazyRRT', 'RRT', 'RRTConnect', 'TRRT', 'RRTstar', 'LBTRRT', 'SBL', 'SPARS', 'SPARStwo', 'STRIDE']:
             self.ompl_ns.class_(planner).add_registration_code("""
             def("solve", (::ompl::base::PlannerStatus(::ompl::base::Planner::*)( double ))(&::ompl::base::Planner::solve), (bp::arg("solveTime")) )""")
-=======
-        for planner in ['EST', 'KPIECE1', 'BKPIECE1', 'LBKPIECE1', 'PRM', 'PDST', 'LazyRRT', 'RRT', 'RRTConnect', 'TRRT', 'SBL', 'STRIDE']:
->>>>>>> 6563ba96
             if planner!='PRM':
                 # PRM overrides setProblemDefinition, so we don't need to add this code
                 self.ompl_ns.class_(planner).add_registration_code("""
